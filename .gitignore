--- conflicted
+++ resolved
@@ -6,12 +6,7 @@
 *.log
 *.png
 *.jpg
-<<<<<<< HEAD
-__pycache__/
+__pycache__/*
 .idea/**
-=======
-__pycache__/*
-*.idea/**
 
-!/assets/*
->>>>>>> 1065780b
+!/assets/*